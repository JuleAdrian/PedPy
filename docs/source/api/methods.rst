****************
Analysis Methods
****************


Core measurements
-----------------

Density
^^^^^^

.. autoapimodule:: density_calculator
    :members:
    :no-private-members:
    :no-special-members:

Speed
^^^^^^

.. autoapimodule:: speed_calculator
    :members:
    :no-private-members:
    :no-special-members:

Flow
^^^^

.. autoapimodule:: flow_calculator
    :members:
    :no-private-members:
    :no-special-members:

<<<<<<< HEAD
Acceleration
************

.. autoapimodule:: acceleration_calculator
=======


Further measurements
--------------------

Spatial Analysis
^^^^^^^^^^^^^^

.. autoapimodule:: spatial_analysis
>>>>>>> 45dcfdbf
    :members:
    :no-private-members:
    :no-special-members:

<<<<<<< HEAD
Profiles
********
=======

Motion profiles
^^^^^^^^^^^^^
>>>>>>> 45dcfdbf

.. autoapimodule:: profile_calculator
    :members:
    :no-private-members:
    :no-special-members:


Utilities
------

.. autoapimodule:: method_utils
    :members:
    :no-private-members:
    :no-special-members:<|MERGE_RESOLUTION|>--- conflicted
+++ resolved
@@ -30,12 +30,10 @@
     :no-private-members:
     :no-special-members:
 
-<<<<<<< HEAD
 Acceleration
-************
+^^^^^^^^^^^^
 
 .. autoapimodule:: acceleration_calculator
-=======
 
 
 Further measurements
@@ -45,19 +43,13 @@
 ^^^^^^^^^^^^^^
 
 .. autoapimodule:: spatial_analysis
->>>>>>> 45dcfdbf
     :members:
     :no-private-members:
     :no-special-members:
 
-<<<<<<< HEAD
-Profiles
-********
-=======
 
 Motion profiles
 ^^^^^^^^^^^^^
->>>>>>> 45dcfdbf
 
 .. autoapimodule:: profile_calculator
     :members:
